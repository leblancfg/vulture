--- conflicted
+++ resolved
@@ -187,12 +187,6 @@
 
     def visit_Name(self, node):
         if node.id != 'object':
-<<<<<<< HEAD
-            self.log('used_funcs <-', node.id)
-            self.used_funcs.append(node.id)
-
-=======
->>>>>>> 8c0225f9
             if isinstance(node.ctx, ast.Load):
                 self.log('used_vars <-', node.id)
                 self.used_vars.append(node.id)
